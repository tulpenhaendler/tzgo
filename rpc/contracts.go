--- conflicted
+++ resolved
@@ -235,11 +235,7 @@
 	return hashes, nil
 }
 
-<<<<<<< HEAD
-// ListBigmapKeys returns all keys in the bigmap at block id. This call may be very SLOW for
-=======
 // ListActiveBigmapKeys returns all keys in the bigmap at block id. This call may be very SLOW for
->>>>>>> 20d0969e
 // large bigmaps and there is no means to limit the result. Use of this method is discouraged.
 // Instead, call the ListActiveBigmapValuesExt method below. In case you require the pre-image of
 // bigmap keys consider calling an indexer API instead.
